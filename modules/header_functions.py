"""
Copyright 2010 - 2025 Michael Fitzgerald.

(E)ducation (V)alue (A)dded Pipeline (EVAPipeline)

Formally known as Unnamed (2010-2014), OSSPipeline (2014-2024), EVApipeline (2024-continuing)

Creative Commons Attribution­NonCommercial­NoDerivatives 4.0 International

Copyright © 2010 - 2025 Michael Fitzgerald

You are free to:
  • Share — copy and redistribute this material in any medium or format

Under the following terms:
  • Attribution — You must give appropriate credit, provide a link to the license, and indicate if changes were made.
  • NonCommercial — You may not use the material for commercial purposes.
  • NoDerivatives — If you remix, transform, or build upon the material, you may not distribute the modified material.

Notices:
  • No warranties are given. The software is provided “as-is,” without warranty of any kind.
  • If you wish to propose changes or collaborate, please submit pull-requests; public redistribution of modified code is prohibited without express permission.
  
For licensing inquiries, please contact: Michael Fitzgerald, psyfitz@gmail.com

Paper on OSSPipeline: https://rtsre.org/index.php/rtsre/article/view/12/12


"""

import copy
from astropy import coordinates as coord
import astropy.units as u
from astropy.time import Time
from astropy.coordinates import EarthLocation
import time
import logging

while True:
    try:
        from barycorrpy import utc_tdb
        from astropy.utils.iers import conf as iers_conf
        iers_conf.iers_auto_url = 'https://astroconda.org/aux/astropy_mirror/iers_a_1/finals2000A.all'
        iers_conf.auto_max_age = None
    except:
        logging.info ("barycorrpy failed at import. Waiting a moment....")
        time.sleep(30)
        continue
    else:
        break

def freshen_header(header):
    
    keyKeep=['SIMPLE','NAXIS', 'NAXIS1', 'NAXIS2', 'BITPIX','BUNIT','CCDXPIXE','CCDYPIXE','EXPTIME','EXPOSURE','EFFEXPT','EFFEXPN','EXPREQ','REQTIME','EXPREQSE','COOLERON','CCDSTEMP','CCDATEMP','CCDHUMID','CCDPRESS','OBSTYPE','IMAGETYP','XBINING','YBINING','OBSID','TELID','PTRTEL','TELESCOP','BLKUID','DETECTOR','DETECTID','CAMNAME','CMOSCAM','OSCCAM','OCSMONO','OSCMATCH','OSCSEP','DATE','INSTRUME','CAMNAME','ORIGIN','FILTER','OBJECT','SRCTYPE','SCHEDNAM','TRACKNUM','REQNUM','MOLUID','BLKTYPE','BLKUID','BLKSDATE','BLKEDATE','BLKNOMEX','BLKMNPH','BLKMNDST','BLKSEECO','BLKTRNCO','BLKAIRCO','SCHEDSEE','SCHEDTRN','TRIGGER','MOSAIC','DITHER','OBRECIPE','PCRECIPE','PPRECIPE','RA', 'DEC','RADESYS','LST','CAT-RA','CAT-DEC','OFST-RA','OFST-DEC','TPT-RA','TPT-DEC','PM-RA','PM-DEC','PARALLAX','RADVEL','RATRACK','DECTRACK','TRACFRAC','RAHRS','RADEG','DECDEG','RA-HMS','DEC-DMS','GAIN','RDNOISE','SATLEVEL','SATURATE','FULLWELL','MAXLIN','AZIMUTH', 'ALTITUDE','AIRMASS','PIERSIDE','DAY-OBS','DATE-OBS','MJD-OBS','L1PUBDAT','BZERO','BSCALE','PEDESTAL','LONGITUD','LATITUDE','HEIGHT','OBSERVER','OPERATOR','OBSNOTE','USERID','USERNAME','PROPID','SITEID','REQNUM','FRAMENUM','SUBSTACK','SUBEXPT','SUBMIDTS','SMARTSTK','SSTKID','SSTKNUM','SSTKLEN','MJD-MID','JD','JD-START','JD-MID','BJD','TDB','BJD-TDB','BJD_TDB','BJD-MID','TDB-MID','HJD','TELSTATE','ENGSTATE','TCSSTATE','TCSVER','TPNTMODL','UT1-UTC','POLARMOX','POLARMOY','EOPSRC','ROLLERDR','ROLLERND','AZDMD','AZSTAT','ALTDMD','ALTSTAT','ROTTYPE','ROTMODE','ROTDMD','ROTANGLE','ROTSKYPA','ROTSTAT','AMSTART','AMEND','ENC1STAT','ENC2STAT','ENCAZ','ENCWLIGT','ENCRLIGT','FSTATION','FOLDSTAT','FOLDPORT','FOLDPOSN','M1COVER','M1HRTMN','FOCDMD','FOCPOSN', 'FOCUSPOS','FOCUSTMP','FOCTELZP','FOCINOFF','FOCTOFF','FOCZOFF','FOCAFOFF','FOCOBOFF','FOCFLOFF','FOCSTAT','M2PITCH','M2ROLL','AUXROLL','AUXPITCH','WCSAXES','CTYPE1','CTYPE2','EQUINOX','LONPOLE','LATPOLE','CRVAL1','CRVAL2','CRPIX1','CRPIX2','CUNIT1','CUNIT2','MJDREF','CROTA1','CROTA2','CD1_1','CD1_2','CD2_1','CD2_2','IMAGEW','IMAGEH','A_ORDER','A_0_0','A_0_1','A_0_2','A_1_0','A_1_1','A_2_0','B_ORDER','B_0_0','B_0_1','B_0_2','B_1_0','B_1_1','B_2_0','AP_ORDER','AP_0_0','AP_0_1','AP_0_2','AP_1_0','AP_1_1','AP_2_0','BP_ORDER','BP_0_0','BP_0_1','BP_0_2','BP_1_0','BP_1_1','BP_2_0','A_0_3','A_0_4','A_1_2','A_1_3','A_2_1','A_2_2','A_3_0','A_3_1','A_4_0','B_0_3','B_0_4','B_1_2','B_1_3','B_2_1','B_2_2','B_3_0','B_3_1','B_4_0','AP_0_3','AP_0_4','AP_1_2','AP_1_3','AP_2_1','AP_2_2','AP_3_0','AP_3_1','AP_4_0','BP_0_3','BP_0_4','BP_1_2','BP_1_3','BP_2_1','BP_2_2','BP_3_0','BP_3_1','BP_4_0','PC1_1', 'PC1_2','PC2_1','PC2_2','CDELT1','CDELT2','PV1_1','PV1_2','PV1_3','PV1_4','PV1_5','PV1_6','PV1_7','PV1_8','PV1_9','PV2_0','PV2_1','PV2_2','PV2_3','PV2_4','PV2_5','PV2_6','PV2_7','PV2_8','PV2_9','GROUPID','MOSAIC','PANE','PIXSCALE','DRZPIXSC','DOCOSMIC','DOSNP','DODBND','ASRA','SKYLEVEL','FWHM','FWHMPIX','FWHMASEC','FWHMSTD','NSTARS','ASDEC','ORIGRA','ORIGDEC','ORIGNAME','WMSSTATE','WMSHUMID','WMSTEMP','WMSPRES','WINDSPEE','WINDDIR','WMSRAIN','WMSMOIST','WMSDEWPT','WMSCLOUD','WMSSKYBR','SKYMAG','TUBETEMP','M1TEMP','FOCTEMP','ISSTEMP','REFPRES','REFTEMP','REFHUMID','AGSTATE','AGCAM','AGLCKFRC','AGMODE','AGRA','AGDEC','AGGMAG','AGFWHM','AGNSRC','AGDX','AGDY','AGMIRDMD','AGMIRPOS','AGMIRST','AGFOCDMD','AGFOCUS','AGFOCOFF','AGFOCST','AGFILTER','AGFILTID','AGFILST','MOONSTAT','MOONFRAC','MOONDIST','MOONALT','SUNDIST','SUNALT','EXTNAME','EXTVER','CHECKSUM','DATASUM','L1IDMASK','L1IDRDN','SATFRAC','L1STATOV','OVERSCAN','OVERSCN1','BIASLVL','L1IDBIAS','L1STATBI','L1IDDARK','L1STATDA','DRKTSCAL','L1IDFLAT','L1STATFL','L1MEAN','L1MEDIAN','L1SIGMA','L1FWHM','L1FWTM','L1ELLIP','L1ELLIPA','WCSERR','PNTOFST','RLEVEL','PIPEVER','L1PUBDAT','ZHECKSUM','ZDATASUM']

    keylist=(list(header.keys()))
    counter=0
    for entry in keylist:
        if not entry in keyKeep:
            commentline= ('OLDHEADER '+str(keylist[counter])+' '+str(header[entry]))
            header.remove(entry)
            try:
                header.set('COMMENT', commentline)
            except:
                pass
        counter=counter+1
    return header


def value_add_header(header, telescope):
    """
    Process and standardize a FITS header.

    This function updates and corrects various fields in the header of an astronomical FITS file:
    - Sets default values for missing fields (e.g., `PEDESTAL`, `EXPTIME`, `USERID`, etc.)
    - Converts RA and DEC to decimal degrees.
    - Standardizes filter names using a mapping dictionary.
    - Computes mid-exposure time, Julian Date (JD), and Barycentric Julian Date (BJD).
    - Fixes site information (longitude, latitude, elevation).
    - Cleans object and instrument names.
    - Handles instrument-specific fields like `SMARTSTK`.
    
    Args:
        header (dict): FITS header to be updated.
    
    Returns:
        dict: Updated FITS header.
    """

    header['BZERO']=0
    header['BSCALE']=1
    if not any("PEDESTAL" in s for s in header.keys()):
        header['PEDESTAL']=0
    if (header['AIRMASS'] < 1):
        header['AIRMASS']=99.999
    elif (header['AIRMASS'] > 5):
        header['AIRMASS']=99.999
    if not any("EXPTIME" in s for s in header.keys()):
        header['EXPTIME']=header['EXPOSURE']
    if not any("EXPTIME" in s for s in header.keys()):
        header['EXPOSURE']=header['EXPTIME']
    if not any("USERID" in s for s in header.keys()):
        header['USERID']='Unknown'
    # Check that object field has a name
    if any("OBJECT" in s for s in header.keys()):
        if (header['OBJECT']==''):
            #logging.info "uneiwo"
            header['OBJECT']='Unspecified'
    if not any("OBJECT" in s for s in header.keys()):
        header['OBJECT']='Unspecified'

    if not any("SUBSTACK" in s for s in header.keys()):
        header['SUBSTACK']='F'

    ## Worst comes to worst... Fake it!
    if not any("GAIN" in s for s in header.keys()):
        header['GAIN']=1.0

    if not any("RDNOISE" in s for s in header.keys()):
        header['RDNOISE']=10.0

    if not any("OSCCAM" in s for s in header.keys()):
        header['OSCCAM'] = False

<<<<<<< HEAD
    if not any("DRZPIXSC" in s for s in header.keys()):
        header['DRZPIXSC'] = 0.74

=======
>>>>>>> cc0aa5d8
    header['OBJECT']=str(header['OBJECT'].replace('(','').replace(')',''))
    header['OBJECT']=str(header['OBJECT'].replace(' ',''))
    header['OBJECT']=str(header['OBJECT'].replace('1of2','').replace('2of2','').replace('1of3','').replace('2of3','').replace('3of3',''))

    # Get rid of dodgy bits of camera name
    header['INSTRUME']=str(header['INSTRUME'].replace('(1)','').replace('(','').replace(')',''))

    if not any("GROUPID" in s for s in header.keys()):
        header['GROUPID']='None'
    if not any("PROPID" in s for s in header.keys()):
        header['PROPID']='UNKNOWN'

    if any("DATE-OBS" in s for s in header.keys()):
        header['DATE'] = ( header['DATE-OBS'], 'Date of Start of Observation')

    # If we have RA or DEC in HMS or DMS, then bung it in those variables.
    if ':' in header['RA'] or 'm' in header['RA']:
        header['RA-HMS']=copy.deepcopy(header['RA'])
    if ':' in header['DEC'] or 'm' in header['DEC']:
        header['DEC-DMS']=copy.deepcopy(header['DEC'])

    # Get RA into decimal degrees
    header['RA']=str(header['RA']).replace(' ',':')
    if ':' in str(header['RA']):
        pointing = coord.SkyCoord(header['RA'], header['DEC'], unit=(u.hourangle, u.deg))
    else:
        pointing = coord.SkyCoord(header['RA'], header['DEC'], unit=(u.deg, u.deg))
    header['RA']=pointing.ra.degree
    header['DEC']=pointing.dec.degree

    header['RAHRS']=float(pointing.ra.degree) / 15

    if not any("LONGITUD" in s for s in header.keys()):
        if any("LONG-OBS" in s for s in header.keys()):
            header['LONGITUD']=float(header['LONG-OBS'])
        if any("SITELONG" in s for s in header.keys()):
            tempHold=header['SITELONG']
            if "W" in tempHold:
               tempHold=('-'+tempHold).replace('W','')
               tempHold=str(tempHold).replace('d','X').replace('m','X').replace('s','').replace(' ','').split('X')
               decLong=float(tempHold[0])+(float(tempHold[1])/60)+(float(tempHold[2])/3600)
            elif "E" in tempHold:
               tempHold=(tempHold).replace('E','')
               tempHold=str(tempHold).replace('d','X').replace('m','X').replace('s','').replace(' ','').split('X')
               decLong=float(tempHold[0])+(float(tempHold[1])/60)+(float(tempHold[2])/3600)
            else:
                decLong=header['SITELONG']

            header['LONGITUD']=decLong

    if not any("LATITUDE" in s for s in header.keys()):
        if any("LAT-OBS" in s for s in header.keys()):
            header['LATITUDE']=float(header['LAT-OBS'])
        if any("SITELAT" in s for s in header.keys()):
            tempHold=header['SITELAT']
            if "S" in tempHold:
               tempHold=('-'+tempHold).replace('S','')
               tempHold=str(tempHold).replace('d','X').replace('m','X').replace('s','').replace(' ','').split('X')
               decLat=float(tempHold[0])+(float(tempHold[1])/60)+(float(tempHold[2])/3600)
            elif "N" in tempHold:
               tempHold=(tempHold).replace('N','')
               tempHold=str(tempHold).replace('d','X').replace('m','X').replace('s','').replace(' ','').split('X')
               decLat=float(tempHold[0])+(float(tempHold[1])/60)+(float(tempHold[2])/3600)
            else:
               decLat=header['SITELAT']

            header['LATITUDE']=decLat
           
    if not any("ORIGIN" in s for s in header.keys()):
        header['ORIGIN'] = 'Unknown'

    # When the data comes from LCOGT, standardise the observation ID early
    if header.get('ORIGIN', '').lower() == 'lcogt':
        header['OBSID'] = 'LCO'
    
    if not any("HEIGHT" in s for s in header.keys()):
        if any("ALT-OBS" in s for s in header.keys()):
            header['HEIGHT']=float(header['ALT-OBS'])
        if any("SITEELEV" in s for s in header.keys()):
            header['HEIGHT']=header['SITEELEV']

    # Fix up longitude and latitude
    if (set(['LONGITUD']).intersection(set(header.keys())) == set(['LONGITUD'])):
        header['LONGITUD']=(str(header['LONGITUD'])).replace(' ',':')
        if ':' in header['LONGITUD']:
            header['LONGITUD'] = sum(float(x) / 60 ** n for n, x in enumerate(header['LONGITUD'][:-1].split(':')))
    if (set(['LATITUDE']).intersection(set(header.keys())) == set(['LATITUDE'])):
        header['LATITUDE']=(str(header['LATITUDE'])).replace(' ',':')
        if ':' in header['LATITUDE']:
            header['LATITUDE'] = sum(float(x) / 60 ** n for n, x in enumerate(header['LATITUDE'][:-1].split(':')))

    if not any("LONGITUD" in s for s in header.keys()):
        header['LONGITUD']='UNKNOWN'

    if not any("LATITUDE" in s for s in header.keys()):
        header['LATITUDE']='UNKNOWN'

    if not any("HEIGHT" in s for s in header.keys()):
        header['HEIGHT']='UNKNOWN'

    #GET AN MJD IN THERE
    if any("MJD-OBS" in s for s in header.keys()):
        mJD = float(header['MJD-OBS'])
        header['MJD-OBS'] = mJD
    elif any("MJD" in s for s in header.keys()):
        mJD = float(header['MJD'])
        header['MJD-OBS'] = mJD
    elif any("TSTART" in s for s in header.keys()):
        bJD = (float(header['TSTART'])+float(header['TSTOP']))/2
        logging.info (bJD)
        header['BJD'] = bJD
        header['TDB'] = bJD
    elif any("JD" in s for s in header.keys()):
        mJD = float(header['JD'] - 2400000.5)
        header['MJD-OBS'] = mJD
        header['MJD'] = mJD
    elif any("DATE-OBS" in s for s in header.keys()):
        dateconv=Time(header['DATE-OBS'],format='isot',scale='utc')
        header['MJD-OBS'] = dateconv.mjd

    # Calculate mid-exposure time
    if any("MJD-OBS" in s for s in header.keys()):
        mJD = float(header['MJD-OBS'])
        expTimeCorr=float(header['EXPTIME'])/172800.0
        header['MJD-MID'] = mJD + expTimeCorr

        t = Time(mJD, format='mjd',scale='utc')

        header['JD']=t.jd
        header['JD-MID']=header['JD']+expTimeCorr

    ## HJD and BJD
    if (header['RA'] == 'UNKNOWN'):
        header['BJD']='UNKNOWN'
        header['TDB']='UNKNOWN'
        header['BJD_TDB']='UNKNOWN'
        header['HJD']='UNKNOWN'
        header['BJD-MID']='UNKNOWN'
        header['BJD-TDB']='UNKNOWN'
        header['TDB-MID']='UNKNOWN'

    elif any("MJD-OBS" in s for s in header.keys()):

        if (header['RA'] != 'UNKNOWN'):
            if ':' in str(header['RA']):
                pointing = coord.SkyCoord(header['RA'], header['DEC'], unit=(u.hourangle, u.deg))
            else:
                pointing = coord.SkyCoord(header['RA'], header['DEC'], unit=(u.deg, u.deg))
        location = EarthLocation.from_geodetic(header['LONGITUD'], header['LATITUDE'], header['HEIGHT'])

        t = Time(mJD, format='mjd', scale='utc', location=location)


        tdbholder= (utc_tdb.JDUTC_to_BJDTDB(t.jd, ra=float(pointing.ra.degree), dec=float(pointing.dec.degree), lat=float(header['LATITUDE']), longi=float(header['LONGITUD']), alt=float(header['HEIGHT']), leap_update=True))

        header['BJD'] = (tdbholder[0][0], 'BJD-TDB at start of exposure')
        header['TDB'] = (tdbholder[0][0], 'BJD-TDB at start of exposure')
        header['BJD_TDB'] = (tdbholder[0][0], 'BJD-TDB at start of exposure')
        header['BJD-TDB'] = (tdbholder[0][0], 'BJD-TDB at start of exposure')
        header['BJD-MID'] = (tdbholder[0][0]+expTimeCorr, 'BJD-TDB at middle of exposure')
        header['TDB-MID'] = (tdbholder[0][0]+expTimeCorr, 'BJD-TDB at middle of exposure')


    #Standardise filter headers
    if any("FILTER" in s for s in header.keys()):

        filter_map = {
        'H-Alpha': 'ha',
        'OIII': 'o3',
        'SII': 's2',
        'I - Sloan': 'ip', 'I-Sloan': 'ip', 'I - sloan': 'ip', 'Isloan': 'ip',
        'Luminance': 'L', 'Lum': 'L',
        "u'": 'up', "g'": 'gp', "r'": 'rp', "i'": 'ip', "z'": 'zs',
        'gprime': 'gp', 'rprime': 'rp', 'iprime': 'ip', 'zprime': 'zs', 'uprime': 'up',
        'Z2sloan': 'zs', 'Z2 - sloan': 'zs', 'R2 - sloan': 'rp', 'G2 - sloan': 'gp',
        'R2sloan': 'rp', 'G2sloan': 'gp',
        'Ic': 'I', 'B - JC': 'B', 'Ic - JC': 'I', 'UV - JC': 'up', 'V - JC': 'V', 'UV': 'up'
        }
    
        header['FILTER'] = filter_map.get(header['FILTER'], header['FILTER'])
        
        if any("SITENAME" in s for s in header.keys()):
            if (header['SITENAME'] == 'BARO'):
                if (header['FILTER'] == 'UV'):
                    header['FILTER'] = 'up'

    # Just check NAXIS is correct... sometimes it oddly isn't....
    header['NAXIS'] = 2

    # Preserve any original SMARTSTK identifier for reference
    if 'SMARTSTK' in header and str(header['SMARTSTK']).lower() not in ['no', 'false', '0', 'none', '']:
        header['SSTKID'] = header['SMARTSTK']

    # For OSCs we need to break up the smartstacks into their respective individual bands
    # So we incorporate the bayer filter code into the smartstack code
    if telescope != 'lco':
        if header['OSCCAM'] == True and not header['SMARTSTK'] == 'no':
            header['SMARTSTK']=header['SMARTSTK'] + str(header['FILTER']).split('_')[-1]
            logging.info (header['FILTER'])
            logging.info (header['SMARTSTK'])
    else:
        header['SMARTSTK']='lco'+header['REQNUM'] + str(header['FILTER']).split('_')[-1]
        logging.info (header['FILTER'])
        logging.info (header['SMARTSTK'])
        
        # include a couple of header items not included in lco
        header['EXPREQ'] =header['REQTIME'] 
        header['NEXPREQ'] = 1 # This actually needs to be replacement so we don't re-ingest LCO fits files from exoplanet runs... but we don't ingest EVA for LCO anyway. 

    # Put the comments into the header
    header.comments['BJD'] = 'BJD-TDB at start of exposure'
    header.comments['TDB'] = 'BJD-TDB at start of exposure'
    header.comments['BJD_TDB'] =  'BJD-TDB at start of exposure'
    header.comments['BJD-TDB'] = 'BJD-TDB at start of exposure'
    header.comments['BJD-MID'] = 'BJD-TDB at middle of exposure'
    header.comments['TDB-MID'] = 'BJD-TDB at middle of exposure'

    return header


def human_namer(header):
    """
    Generate a standardized filename from a FITS header.

    This function processes the metadata in a FITS header to create a human-readable and 
    standardized filename. It sanitizes and replaces characters in key fields, formats 
    RA and DEC values, and structures the filename based on the observation details.

    Key operations:
    - Cleans and replaces unwanted characters in `OBJECT`, `TELESCOP`, `FILTER`, and other fields.
    - Handles missing or unspecified values by assigning defaults.
    - Formats `RA` and `DEC` values if `OBJECT` is unspecified.
    - Builds a filename in the format:
        ```
        EVA-<object>_<filter1>_<filter2>_<filter3>_<MJD>_<date>_<airmass>_<exptime>_<instrument>_<userid>_<telescope>.fits
        ```
    - Replaces specific patterns using a mapping dictionary for consistency.
    - Assigns a processing level of 95 (`RLEVEL`).

    Args:
        header (dict): FITS header containing metadata fields.

    Returns:
        str: Generated filename based on header data.
    """


    headerkeys = header.keys()
    if any("OBJECT" in s for s in headerkeys):
        objectTemp=header['OBJECT'].replace('-','d').replace('+','p').replace('.','d').replace(' ','').replace('_','').replace('=','e').replace('(','').replace(')','').replace('<','').replace('>','').replace('/','').replace(':','c').replace('*','star')
    else:
        objectTemp="UNKNOWN"

    try:
        telescopTemp=header['TELESCOP'].replace('-','d').replace('+','p').replace('.','d').replace(' ','').replace('_','').replace('=','e').replace('(','').replace(')','').replace('<','').replace('>','').replace('/','').replace(':','c').replace('*','star')
    except:
        telescopTemp="UNKNOWN"

    if any("PTRTEL" in s for s in headerkeys):
        telescopTemp=header['TELID']

    if any("IMAGETYP" in s for s in headerkeys):
        if (header['IMAGETYP'] == 'Dark Frame'):
            objectTemp='DARK'

    if any("IMAGETYP" in s for s in headerkeys):
        if (header['IMAGETYP'] == 'Bias Frame'):
            objectTemp='BIAS'

    if any("IMAGETYP" in s for s in headerkeys):
        if (header['IMAGETYP'] == 'Flat Field'):
            objectTemp='FLAT'

    filterTwo='NOTPRESENT'
    filterThree='NOTPRESENT'

    if 'FILTER1' in header:
        filterOne=(header['FILTER1']).replace('_','')
        filterTwo=(header['FILTER2']).replace('_','')
        filterThree=(header['FILTER3']).replace('_','')
    elif any("FILTER" in s for s in headerkeys):

        filterOne=(header['FILTER'].replace('_','').replace('SDSS-','').replace('-011','').replace('RP','rp').replace('IP','ip').replace('-','d').replace('JC','').replace('Isloan','ip').replace('ISloan','ip').replace("(",'').replace(")",''))
        filterTwo='NOTPRESENT'
        filterThree='NOTPRESENT'

    elif any("SITENAME" in s for s in headerkeys):
        if header['SITENAME'] == 'BARO':
            filterOne=header['FILTER'].replace('_','').replace(' ','').replace('/','').replace('-','').replace('JC','').replace('Isloan','ip').replace('ISloan','ip')

    else:
        filterOne=header['FILTER'].replace('_','').replace(' ','').replace('/','').replace('-','')


    expTime=(str("{:.4f}").format(header['EXPTIME'])).replace('.','d')
    dateObs=(header['DATE'].replace('-','d').replace(':','d').replace('.','d'))
    airMass=(str("{:.4f}").format(float(header['AIRMASS']))).replace('.','a')
    instruMe=(header['INSTRUME']).replace(' ','').replace('/','').replace('-','')
    userId=(header['USERID']).replace('googledoauth','').replace('@gmail.com','').replace('@sacredheart.wa.edu.au','').replace(' ','').replace('.','d').replace('_','').replace('-','d').replace(':','d').replace('.com','').replace('@','at').replace('.','d').replace('|','').replace('ossatncc2dvicdedudau','').replace('+','')


    if header['OBJECT'].lower() == "unspecified" or header['OBJECT'] == "empty" or ("ra" in header['OBJECT'] and "dec" in header['OBJECT']):
        RAtemp = float(header['RA']) / 15
        DECtemp = float(header['DEC'])
        RAstring = f'{RAtemp:.1f}'.replace('.','h')
        DECstring = f'{DECtemp:.1f}'.replace('-','n').replace('.','d')
        #RAstring = RAtemp.replace('.','h').replace(':','')
        #DECstring = DECtemp.replace('-','n').replace('.','d').replace(':','')
        header['OBJECT'] = RAstring + "ra" + DECstring + "dec"
        objectTemp = header['OBJECT']
        header['OBJSPECF']= "no"

    if (header['BJD'] == 'UNKNOWN'):
        newName='EVA-'+objectTemp + "_" + filterOne + "_" +filterTwo+ "_" + filterThree + "_" + "_UNKNOWN_" + "_" + dateObs + "_" + airMass + "_"+ expTime + "_"+ instruMe + "_" + userId + "_"+ telescopTemp +".fits"
    else:
        mjdObs = '{0:.8f}'.format(header['BJD-MID'])
        newName='EVA-'+objectTemp + "_" + filterOne + "_" +filterTwo+ "_" + filterThree + "_" + str(mjdObs).replace('.','d') + "_" + dateObs + "_" + airMass + "_" + expTime + "_" + instruMe + "_" + userId + "_" + telescopTemp +".fits"

    newName=newName.replace(' ','').replace("(",'').replace(")",'')

    replacements = {
        '_NOTPRESENT_NOTPRESENT_': '_',
        '_NP_NP_': '_',
        '_air_air_air_': '_air_',
        '_air_air_V_': '_V_',
        '_air_air_B_': '_B_',
        '_air_air_R_': '_R_',
        '_air_air_I_': '_I_',
        '_air_air_U_': '_U_',
        '_air_V_air_': '_V_',
        '_air_B_air_': '_B_',
        '_air_R_air_': '_R_',
        '_air_I_air_': '_I_',
        '_air_U_air_': '_U_',
        '_SDSSdU_air_air_': '_up_',
        '_air_SDSSdU_air_': '_up_',
        '_SDSSdG_air_air_': '_gp_',
        '_air_SDSSdG_air_': '_gp_',
        '_SDSSdR_air_air_': '_rp_',
        '_air_SDSSdR_air_': '_rp_',
        '_SDSSdI_air_air_': '_ip_',
        '_air_SDSSdI_air_': '_ip_',
        '_PandStarrsdZ_air_air_': '_zs_',
        '_air_PandStarrsdZ_air_': '_zs_',
        '_air_w_air_': '_w_',
        '_air_ip_air_': '_ip_',
        '_air_gp_air_': '_gp_',
        '_air_rp_air_': '_rp_',
        '_air_up_air_': '_up_',
        '_air_zs_air_': '_zs_',
        '_V_V_V': '_V',
        '_B_B_B': '_B',
        '_R_R_R': '_R',
        '_U_U_U': '_U',
        '_I_I_I': '_I',
        '_u_u_u': '_up',
        '_g_g_g': '_gp',
        '_r_r_r': '_rp',
        '_i_i_i': '_ip',
        '_z_z_z': '_zs',
        '_HdAlpha_air_air': '_HAlpha',
        '_air_air_HdAlpha_': '_HAlpha_',
        '_air_air_OIII_': '_OIII_',
        '_OIII_air_air_': '_OIII_',
    }
    
    for old, new in replacements.items():
        newName = newName.replace(old, new)


    header['RLEVEL'] = 95

    return newName<|MERGE_RESOLUTION|>--- conflicted
+++ resolved
@@ -122,12 +122,10 @@
     if not any("OSCCAM" in s for s in header.keys()):
         header['OSCCAM'] = False
 
-<<<<<<< HEAD
+
     if not any("DRZPIXSC" in s for s in header.keys()):
         header['DRZPIXSC'] = 0.74
 
-=======
->>>>>>> cc0aa5d8
     header['OBJECT']=str(header['OBJECT'].replace('(','').replace(')',''))
     header['OBJECT']=str(header['OBJECT'].replace(' ',''))
     header['OBJECT']=str(header['OBJECT'].replace('1of2','').replace('2of2','').replace('1of3','').replace('2of3','').replace('3of3',''))
